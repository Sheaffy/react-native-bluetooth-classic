# Changelog
All notable changes to this project will be documented in this file.

The format is based on [Keep a Changelog](https://keepachangelog.com/en/1.0.0/),
and this project adheres to [Semantic Versioning](https://semver.org/spec/v2.0.0.html).

<<<<<<< HEAD
## [0.10.1] - 2020-01-05
- Merged 0.60.0 Podspec features provided by [iamandiradustefan@gmail.com](https://github.com/iamandiradu)
=======
## [0.9.4] - 2020-01-05
- Merged podspec pull request, which was validated with 0.60.x (so lets cross our fingers)
>>>>>>> bbb2b7d8

## [0.9.3] - 2019-12-10
- Resolved bugs with iOS regarding NSError() vs nil in promise rejection
- Aligned some of the rejections vs resolves(false) to match Android
- Added extra error handling within Android Bluetooth adapter calls

## [0.9.2] - 2019-11-29
- Added installation instructions to README.md for local installations
- Added missing bridge functions for Android and IOS

## [0.9.1] - 2019-09-12
### Added
- discoverDevices function access on RNBluetoothClassic javascript

## [0.9.0] - 2019-09-12
Initial tag created for release for the purpose of getting something on NPMJS so that current projects do not require `npm local-install` in order to function.  Specifically so that I can start adding features and bug fixes (breaking changes).

### Added
- Initial functionality for library
  <|MERGE_RESOLUTION|>--- conflicted
+++ resolved
@@ -4,29 +4,11 @@
 The format is based on [Keep a Changelog](https://keepachangelog.com/en/1.0.0/),
 and this project adheres to [Semantic Versioning](https://semver.org/spec/v2.0.0.html).
 
-<<<<<<< HEAD
+## [0.10.2] - 2020-01-10
+- Updated IOS with readFromDevice functionality
+
 ## [0.10.1] - 2020-01-05
 - Merged 0.60.0 Podspec features provided by [iamandiradustefan@gmail.com](https://github.com/iamandiradu)
-=======
-## [0.9.4] - 2020-01-05
-- Merged podspec pull request, which was validated with 0.60.x (so lets cross our fingers)
->>>>>>> bbb2b7d8
-
-## [0.9.3] - 2019-12-10
-- Resolved bugs with iOS regarding NSError() vs nil in promise rejection
-- Aligned some of the rejections vs resolves(false) to match Android
-- Added extra error handling within Android Bluetooth adapter calls
-
-## [0.9.2] - 2019-11-29
-- Added installation instructions to README.md for local installations
-- Added missing bridge functions for Android and IOS
-
-## [0.9.1] - 2019-09-12
-### Added
-- discoverDevices function access on RNBluetoothClassic javascript
-
-## [0.9.0] - 2019-09-12
-Initial tag created for release for the purpose of getting something on NPMJS so that current projects do not require `npm local-install` in order to function.  Specifically so that I can start adding features and bug fixes (breaking changes).
 
 ### Added
 - Initial functionality for library
