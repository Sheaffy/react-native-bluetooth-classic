--- conflicted
+++ resolved
@@ -11,12 +11,9 @@
 
 | Version | React Native | Confirmed | Known Issues |
 | --- | --- | --- | --- |
-<<<<<<< HEAD
-| 0.9.x | 0.41.2 | :white_check_mark: | N/A |
+| 0.9.x | 0.59.9 | :white_check_mark: | N/A |
 | 0.10.x | 0.60.0 | N/A | N/A |
-=======
-| 0.9.x | 0.59.9 | :white_check_mark: | N/A |
->>>>>>> bbb2b7d8
+
 
 ## Getting started
 
